<!--
@cond TURN_OFF_DOXYGEN
-->
# gaia-ecs
[![Build Status](https://github.com/richardbiely/gaia-ecs/workflows/build/badge.svg)](https://github.com/richardbiely/gaia-ecs/actions)

Gaia-ECS is an entity component system framework. Some of its current features and highlights are:</br>
* easy-to-use and safe API designed in such a way it tries to prevent you from using bad coding patterns
* based on modern C++ technologies
* doesn't depend on STL containers by default (can be enabled via GAIA_USE_STL_CONTAINERS)
* archetype/chunk-based storage for maximum iteration speed and easy code parallelization
* ability to organize data as AoS or SoA on the component level with very little changes to your code
* tested on all major compilers continuously
* unit-tested for maximum stability
* each important change is benchmarked and checked on disassembly level on multiple compilers to ensure maximum performance

Being early in development, breaking changes to its API are possible. There are also many features to add. However, it is already stable and thoroughly tested. Therefore, using it should not be an issue.

# Table of Contents

* [Introduction](#introduction)
* [Usage](#usage)
  * [Minimum requirements](#minimum-requirements)
  * [Basic operations](#basic-operations)
  * [Simple iteration](#simple-iteration)
  * [Iteration over chunks](#iteration-over-chunks)
  * [Disabling entities](#disabling-entities)
  * [Making use of SoA component layout](#making-use-of-soa-component-layout)
  * [Delayed execution](#delayed-execution)
  * [Chunk components](#chunk-components)
* [Requirements](#requirements)
  * [Compiler](#compiler)
  * [Dependencies](#dependencies)
* [Installation](#installation)
* [Examples](#examples)
* [Benchmarks](#benchmarks)
* [Future](#future)
* [Contributions](#contributions)
* [License](#license)

# Introduction

Entity-Component-System (ECS) is a software architectural pattern based on organizing your code around data. Instead of looking at "items" in your program as objects you normally know from the real world (car, house, human) you look at them as pieces of data necessary for you to achieve some result.

This way of thinking is more natural for machines than people but when used correctly it allows you to write faster code (on most architectures). What is most important, however, is it allows you to write code that is easier to maintain, expand and reason about.

For instance, when moving some object from point A to point B you do not care if it is a house or a car. You only care about its' position. If you want to move it at some specific speed you will consider also the object's velocity. Nothing else is necessary.

Within ECS an entity is an index uniquely identifying components. A component is a piece of data (position, velocity, age). A system is where you implement your program's logic. It is a place that takes components as inputs and generates some output (basically transforms data into different data).

Many different approaches to how ECS should be implemented exist and each is strong in some areas and worse in others. Gaia-ECS is an archetype-based entity component system framework. Therefore, unique combinations of components are stored in things called archetypes.

Each archetype consists of blocks of memory called chunks. In our case, each chunk is 64 KiB big (not recommended but it can be changed via ecs::MemoryBlockSize). Chunks hold components (data) and entities (indices to components). You can think of them as SQL tables where components are columns and entities are rows.

All memory is preallocated in big blocks (pages) via the internal chunk allocator. Thanks to that all data is organized in a cache-friendly way which most computer architectures like and actual heap allocations which are slow are reduced to a minimum.

One of the benefits of archetype-based architectures is fast iteration and good memory layout by default. They are also easy to parallelize. On the other hand, adding and removing components is slower than with other architectures. Knowing the strengths and weaknesses of your system helps you work around their issues so this is not necessarily a problem per se.

# Usage
## Minimum requirements
```cpp
#include <gaia.h>
GAIA_INIT
```
## Basic operations
### Creating and deleting entities
```cpp
ecs::World w;
auto e = w.CreateEntity();
... // do something with the created entity
w.DeleteEntity(e);
```

### Adding and removing components
```cpp
struct Position {
  float x, y, z;
};
struct Velocity {
  float x, y, z;
};

ecs::World w;

// Create an entity with Position and Velocity.
auto e = w.CreateEntity();
w.AddComponent<Position>(e, {0, 100, 0});
w.AddComponent<Velocity>(e, {0, 0, 1});

// Remove Velocity from the entity.
w.RemoveComponent<Velocity>(e);
```

### Setting component value
```cpp
// Change Velocity's value.
w.SetComponent<Velocity>(e, {0, 0, 2});
```

### Checking if component is attached to entity
```cpp
// Check if entity e has Velocity.
const auto* pChunkA = w.GetEntityChunk(e);
bool hasVelocity = pChunkA->HasComponent<Velocity>(e);

// Check if entity e has Position and modify its value if it does.
uint32_t entityIndexInChunk;
auto* pChunkB = w.GetEntityChunk(e, entityIndexInChunk);
if (pChunkB->HasComponent<Position>(e))
{
  auto pos = pChunkB->ViewRW<Position>();
  pos[entityIndexInChunk].y = 1234; // position.y changed from 100 to 1234
}
```

### Batched operations
```cpp
// You can also use a faster batched version of some operations.
e = w.CreateEntity();
w.AddComponent<Position, Velocity>(e, {1, 2, 3}, {0, 0, 0});
w.SetComponent<Position, Velocity>(e, {11, 22, 33}, {10, 5, 0});
w.RemoveComponent<Position, Velocity>(e);
```

## Simple iteration
You can perform operations on your data in multiple ways with ForEach being the simplest one.<br/>
It provides the least room for optimization (that does not mean the generated code is slow by any means) but is very easy to read.
```cpp
w.ForEach([&](Position& p, const Velocity& v) {
  p.x += v.x * dt;
  p.y += v.y * dt;
  p.z += v.z * dt;
});
```

You can also tell the framework you are looking for something more specific by using EntityQuery.<br/>
The example above created it internally from the arguments we provided to ForEach.<br/>
EntityQuery makes it possible for you to include or exclude specific archetypes based on the rules you define.
```cpp
ecs::EntityQuery q;
q.All<Position, Velocity>(); // this is also what ForEach does implicitly when no EntityQuery is provided
q.None<Player>();

// Iterate over all archetypes containing Position and Velocity but no Player.
w.ForEach(q, [&](Position& p, const Velocity& v) {
  p.x += v.x * dt;
  p.y += v.y * dt;
  p.z += v.z * dt;
});
```

Using WithChanged we can take it a step further and only perform the iteration if particular components change.<br/>
Note, if there are 100 Velocity and Position components in the chunk and only one Velocity changes, ForEach performs for the entire chunk.<br/>
This chunk-wide behavior is due to performance concerns as it is easier to reason about the entire chunk than each of its items separately.
```cpp
ecs::EntityQuery q;
q.All<Position, Velocity>(); // chunk must contain Position and Velocity
q.Any<Something, SomethingElse>(); // chunk must contain either Something or SomethingElse
q.None<Player>(); // chunk can not contain Player
q.WithChanged<Velocity>(); // only iterate when Velocity changes

w.ForEach(q, [&](Position& p, const Velocity& v) {
  p.x += v.x * dt;
  p.y += v.y * dt;
  p.z += v.z * dt;
});
```

## Iteration over chunks
ForEachChunk gives you more power than ForEach as it exposes to you the underlying chunk in which your data is contained.<br/>
That means you can perform more kinds of operations, and it also opens doors for new kinds of optimizations.
```cpp
ecs::EntityQuery q;
q.All<Position,Velocity>();

w.ForEachChunk(q, [](ecs::Chunk& ch) {
  auto p = ch.ViewRW<Position>(); // read-write access to Position
  auto v = ch.View<Velocity>(); // read-only access to Velocity

  // Iterate over all components in the chunk.
  for (auto i = 0U; i < size; ++i) {
    p[i].x += v[i].x * dt;
    p[i].y += v[i].y * dt;
    p[i].z += v[i].z * dt;
  }
});
```

I need to make a small but important note here. Analyzing the output of different compilers I quickly realized if you want your code vectorized for sure you need to be very clear and write the loop as a lambda or kernel if you will. It is quite surprising to see this but even with optimizations on and "fast-math"-like switches enabled some compilers simply will not vectorize the loop otherwise. Microsoft compilers are particularly sensitive in this regard. In the years to come maybe this gets better but for now, keep it in mind or use a good optimizing compiler such as Clang.
```cpp
w.ForEachChunk(q, [](ecs::Chunk& ch) {
 auto vp = ch.ViewRW<Position>(); // read-write access to Position
 auto vv = ch.View<Velocity>(); // read-only access to Velocity

 // Make our intentions very clear so even compilers which are weaker at optimization can vectorize the loop
 [&](Position* GAIA_RESTRICT p, const Velocity* GAIA_RESTRICT v, const uint32_t size) {
  for (auto i = 0U; i < size; ++i) {
    p[i].x += v[i].x * dt;
    p[i].y += v[i].y * dt;
    p[i].z += v[i].z * dt;
  }
 }(vp.data(), vv.data(), ch.GetItemCount());
});
```

### Disabling entities
Users are able to enable or disable entities when necessary.<br/>
Disabled entities are moved to chunks different from the rest. 
This also means that by default, disabled entities do not take part in queries. 
```cpp
ecs::EntityQuery q;
q.All<Position, Velocity>();

w.EnableEntity(e, false);
w.ForEach(q, [](Position& p, const Velocity& v) {
  // Entity e is not going to be included in this query.
  // ...
});

w.EnableEntity(e, true);
w.ForEach(q, [](Position& p, const Velocity& v) {
  // Entity e is going to be included in this query.
  // ...
});
```

Default query behavior can be modified by setting query constrains:
```cpp
w.EnableEntity(e, false);

q.SetConstraint(ecs::EntityQuery::Constraint::AcceptAll);
w.ForEach(q, [](Position& p, const Velocity& v) {
  // Both enabled and disabled entities are included in the query.
  // ...
});

q.SetConstraint(ecs::EntityQuery::Constraint::DisabledOnly);
w.ForEach(q, [](Position& p, const Velocity& v) {
  // Only disabled entities are included.
  // ...
});
```

Behavior of EnableEntity is similar to that of calling DeleteEntity/CreateEntity. However, the main benefit is disabling an entity keeps its ID intact which means you can reference it freely.

## Making use of SoA component layout
By default, all data inside components is treated as an array of structures (AoS) via an implicit
```cpp
static constexpr auto Layout = utils::DataLayout::AoS
```
This is the natural behavior of the language and what you would normally expect.<br/>
If we imagine an ordinary array of 4 Position components defined above with this layout they are organized like this in memory: xyz xyz xyz xyz.

However, in specific cases you might want to consider organizing your component's internal data as structure or arrays (SoA):
```cpp
static constexpr auto Layout = utils::DataLayout::SoA
```
Using the example above this will make Gaia-ECS treat Position components like this in memory: xxxx yyyy zzzz.

If used correctly this can have vast performance implications. Not only do you organize your data in the most cache-friendly way this usually also means you can simplify your loops which in turn allows the compiler to optimize your code better.
```cpp
struct PositionSoA {
  float x, y, z;
  static constexpr auto Layout = utils::DataLayout::SoA;
};
struct VelocitySoA {
  float x, y, z;
  static constexpr auto Layout = utils::DataLayout::SoA;
};
...
w.ForEachChunk(ecs::EntityQuery().All<PositionSoA,VelocitySoA>, [](ecs::Chunk& ch) {
  auto vp = ch.ViewRW<PositionSoA>(); // read-write access to PositionSoA
  auto vv = ch.View<VelocitySoA>(); // read-only access to VelocitySoA

  auto px = vp.set<0>(); // get access to a continuous block of "x" from PositionSoA
  auto py = vp.set<1>(); // get access to a continuous block of "y" from PositionSoA
  auto pz = vp.set<2>(); // get access to a continuous block of "z" from PositionSoA
  auto vx = vv.get<0>();
  auto vy = vv.get<1>();
  auto vz = vv.get<2>();

  // The loop becomes very simple now.
  auto exec = [&](float* GAIA_RESTRICT p, const float* GAIA_RESTRICT v, const size_t sz) {
    for (size_t i = 0U; i < sz; ++i)
      p[i] += v[i] * dt;
    /*
    You can even use intrinsics now without a worry.
    Note, this is just a simple example not an optimal way to rewrite the loop above using intrinsics.
    for (size_t i = 0U; i < sz; i+=4) {
      const auto pVec = _mm_load_ps(p + i);
      const auto vVec = _mm_load_ps(v + i);
      const auto respVec = _mm_fmadd_ps(vVec, dtVec, pVec);
      _mm_store_ps(p + i, respVec);
    }*/
  };
  const auto size = ch.GetItemCount();
  // Handle x coordinates
  exec(px.data(), vx.data(), size);
  // Handle y coordinates
  exec(py.data(), vy.data(), size);
  // Handle z coordinates
  exec(pz.data(), vz.data(), size);
});
```

## Delayed execution
Sometimes you need to delay executing a part of the code for later. This can be achieved via CommandBuffers.<br/>
CommandBuffer is a container used to record commands in the order in which they were requested at a later point in time.<br/>
Typically you use them when there is a need to perform a structural change (adding or removing an entity or component) while iterating chunks.<br/>
Performing an unprotected structural change is undefined behavior and most likely crashes the program.
However, using a CommandBuffer you can collect all requests first and commit them when it is safe.
```cpp
ecs::CommandBuffer cb;
w.ForEach(q, [&](Entity e, const Position& p) {
  if (p.y < 0.0f)
    cb.DeleteEntity(e); // queue entity e for deletion if its position falls below zero
});
cb.Commit(&w); // after calling this all entities with y position bellow zero get deleted
```
If you try to make an unprotected structural change with GAIA_DEBUG enabled (set by default when Debug configuration is used) the framework will assert letting you know you are using it the wrong way.

## Chunk components
A chunk component is a special kind of component which exists at most once per chunk.<br/>
In other words, you attach a piece of information to one chunk specifically.<br/>
If you organize your data with care (which you should) this can save you some very precious memory or performance depending on your use case.<br/>

For instance, imagine you have a grid with fields of 10 meters in size on each axis.
Now if you create your entities carefully they get organized in grid fields implicitly on data level already without you having to use any sort of spatial map container.
```cpp
w.AddComponent<Position>(e1, {10,1});
w.AddComponent<Position>(e2, {19,1});
w.AddChunkComponent<GridPosition>(e1, {1, 0}); // Both e1 and e2 share a common grid position of {1,0} now
```

# Requirements

## Compiler
Gaia-ECS requires a compiler compatible with C++17.<br/>
Currently, all major compilers are supported:<br/>
- MSVC 15 (MS Visual Studio 2017) and later<br/>
- Clang 7 and later<br/>
- GCC 7 and later<br/>

More compilers might work but the above are guaranteed and [continuosly tested](https://github.com/richardbiely/gaia-ecs/actions/workflows/build.yml).<br/>
ICC support is also [worked on](https://github.com/richardbiely/gaia-ecs/actions/workflows/icc.yml).

## Dependencies
CMake version 3.12 or later is required to prepare the build. Other tools are officially not supported at the moment.

Unit testing is handled via [Catch2 v2.x](https://github.com/catchorg/Catch2/tree/v2.x). It is ON by default and can be controlled via -DGAIA_BUILD_UNITTEST=ON/OFF.<br/>
You can either install Catch2 on your machine manually or use -DGAIA_FIND_CATCH2_PACKAGE when generating your build files and have CMake download and prepare the dependency for you.

Benchmarking relies on [googlebenchmark](https://github.com/google/benchmark). It is OFF by default and can be controlled via -DGAIA_BUILD_BENCHMARK=ON/OFF.<br/>
To use this, you must have the library installed on your machine. You can follow the steps [here](https://github.com/google/benchmark#installation) to do so.<br/>
It is planned to replace this with a header-only library or some custom solution to make the processes easier.

# Installation

Following shows the steps needed to build the library:

```bash
# Check out the library
git clone https://github.com/richardbiely/gaia-ecs.git
# Go to the library root
cd gaia-ecs
# Make a build directory
cmake -E make_directory "build"
# Generate cmake build files (Release for Release configuration)
cmake -DCMAKE_BUILD_TYPE=Release -S . -B "build"
# ... or if you use CMake older than 3.13 you can do:
# cmake -E chdir "build" cmake -DCMAKE_BUILD_TYPE=Release ../
# Build the library
cmake --build "build" --config Release
```

You can also use sanitizers with the project via -USE_SANITIZERS.
```bash
cmake -DCMAKE_BUILD_TYPE=Release -USE_SANITIZERS=address -S . -B "build"
```
Possible options are listed in [cmake/sanitizers.cmake](https://github.com/richardbiely/gaia-ecs/blob/main/cmake/sanitizers.cmake).<br/>
Note, some options don't work together or might not be supported by all compilers.

# Examples
The repository contains some code examples for guidance.<br/>
Examples are built if GAIA_BUILD_EXAMPLES is enabled when configuring the project (ON by default).

<<<<<<< HEAD
* [Example external](https://github.com/richardbiely/gaia-ecs/tree/main/src/examples/example_external) - a dummy example explaning how to use the framework in an external project
=======
* [Example external](https://github.com/richardbiely/gaia-ecs/tree/main/src/examples/example_external) - a dummy example explaining how to use the framework in an external project
>>>>>>> c183f7df
* [Example 1](https://github.com/richardbiely/gaia-ecs/tree/main/src/examples/example1) - the same as the previous one but showing how Gaia-ECS is used as a standalone project
* [Example 2](https://github.com/richardbiely/gaia-ecs/tree/main/src/examples/example2) - simple example using some basic framework features
* [Example Rougelike](https://github.com/richardbiely/gaia-ecs/tree/main/src/examples/example_rougelike) - Rouglelike game putting all parts of the framework to use and represents a complex example of how everything would be used in practice; it is work-in-progress and changes and evolves with the project

# Benchmarks
To be able to reason about the project's performance benchmarks and prevent regressions benchmarks were created.<br/>
They can be enabled via GAIA_BUILD_BENCHMARK when configuring the project (OFF by default).

* [Duel](https://github.com/richardbiely/gaia-ecs/tree/main/src/perf/duel) - duel compares different coding approaches such as the basic model with uncontrolled OOP with data all-over-the heap, OOP where allocators are used to controlling memory fragmentation and different ways of data-oriented design and it puts them to test against our ECS framework itself; DOD performance is the target level we want to reach or at least be as close as possible to with this project because it does not get any faster than that 
* [Iter](https://github.com/richardbiely/gaia-ecs/tree/main/src/perf/iter) - this benchmark focuses on the performance of creating and removing entities and components of various sizes and also covers iteration performance with different numbers of entities and archetypes

# Future
Currently, many new features and improvements to the current system are planned.<br/>
Among the most prominent ones those are:
* scheduler - a system that would allow parallel execution of all systems by default, work stealing, and an easy setup of dependencies
* scenes - a way to serialize the state of chunks or entire worlds
* improved queries - better caching of queries so they are of close-to-zero cost to use
* improved add/remove component performance - adding and removing components in archetype-based ECS is not particularly fast but by using some clever tricks this can be mostly mitigated
* profiling scopes - to allow easy measurement of performance in production
* debugger - an editor that would give one an overview of worlds created by the framework (number of entities, chunk fragmentation, systems running, etc.)

# Contributions

Requests for features, PRs, suggestions, and feedback are highly appreciated.

If you find you can help and want to contribute to the project feel free to contact
me directly (you can find the mail on my [profile page](https://github.com/richardbiely)).<br/>

# License

Code and documentation Copyright (c) 2021-2022 Richard Biely.<br/>

Code released under
[the MIT license](https://github.com/richardbiely/gaia-ecs/blob/master/LICENSE).<br/>
<!--
@endcond TURN_OFF_DOXYGEN
-->
<|MERGE_RESOLUTION|>--- conflicted
+++ resolved
@@ -189,17 +189,17 @@
 I need to make a small but important note here. Analyzing the output of different compilers I quickly realized if you want your code vectorized for sure you need to be very clear and write the loop as a lambda or kernel if you will. It is quite surprising to see this but even with optimizations on and "fast-math"-like switches enabled some compilers simply will not vectorize the loop otherwise. Microsoft compilers are particularly sensitive in this regard. In the years to come maybe this gets better but for now, keep it in mind or use a good optimizing compiler such as Clang.
 ```cpp
 w.ForEachChunk(q, [](ecs::Chunk& ch) {
- auto vp = ch.ViewRW<Position>(); // read-write access to Position
- auto vv = ch.View<Velocity>(); // read-only access to Velocity
-
- // Make our intentions very clear so even compilers which are weaker at optimization can vectorize the loop
- [&](Position* GAIA_RESTRICT p, const Velocity* GAIA_RESTRICT v, const uint32_t size) {
-  for (auto i = 0U; i < size; ++i) {
-    p[i].x += v[i].x * dt;
-    p[i].y += v[i].y * dt;
-    p[i].z += v[i].z * dt;
-  }
- }(vp.data(), vv.data(), ch.GetItemCount());
+  auto vp = ch.ViewRW<Position>(); // read-write access to Position
+  auto vv = ch.View<Velocity>(); // read-only access to Velocity
+
+  // Make our intentions very clear so even compilers which are weaker at optimization can vectorize the loop
+  [&](Position* GAIA_RESTRICT p, const Velocity* GAIA_RESTRICT v, const uint32_t size) {
+    for (auto i = 0U; i < size; ++i) {
+      p[i].x += v[i].x * dt;
+      p[i].y += v[i].y * dt;
+      p[i].z += v[i].z * dt;
+    }
+  }(vp.data(), vv.data(), ch.GetItemCount());
 });
 ```
 
@@ -384,11 +384,7 @@
 The repository contains some code examples for guidance.<br/>
 Examples are built if GAIA_BUILD_EXAMPLES is enabled when configuring the project (ON by default).
 
-<<<<<<< HEAD
-* [Example external](https://github.com/richardbiely/gaia-ecs/tree/main/src/examples/example_external) - a dummy example explaning how to use the framework in an external project
-=======
 * [Example external](https://github.com/richardbiely/gaia-ecs/tree/main/src/examples/example_external) - a dummy example explaining how to use the framework in an external project
->>>>>>> c183f7df
 * [Example 1](https://github.com/richardbiely/gaia-ecs/tree/main/src/examples/example1) - the same as the previous one but showing how Gaia-ECS is used as a standalone project
 * [Example 2](https://github.com/richardbiely/gaia-ecs/tree/main/src/examples/example2) - simple example using some basic framework features
 * [Example Rougelike](https://github.com/richardbiely/gaia-ecs/tree/main/src/examples/example_rougelike) - Rouglelike game putting all parts of the framework to use and represents a complex example of how everything would be used in practice; it is work-in-progress and changes and evolves with the project
